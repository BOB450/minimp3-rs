<<<<<<< HEAD
extern crate minimp3;

=======
>>>>>>> 07c00161
use minimp3::{Decoder, Error, Frame};

use std::fs::File;

fn main() {
    let mut decoder =
        Decoder::new(File::open("minimp3-sys/minimp3/vectors/M2L3_bitrate_24_all.bit").unwrap());

    loop {
        match decoder.next_frame() {
<<<<<<< HEAD
            Ok(Frame { data, channels, .. }) => {
                println!("Decoded {} samples", data.len() / channels)
            }
=======
            Ok(Frame {
                data,
                sample_rate,
                channels,
                ..
            }) => println!("Decoded {} samples", data.len() / channels),
>>>>>>> 07c00161
            Err(Error::Eof) => break,
            Err(e) => panic!("{:?}", e),
        }
    }
}<|MERGE_RESOLUTION|>--- conflicted
+++ resolved
@@ -1,8 +1,3 @@
-<<<<<<< HEAD
-extern crate minimp3;
-
-=======
->>>>>>> 07c00161
 use minimp3::{Decoder, Error, Frame};
 
 use std::fs::File;
@@ -13,18 +8,12 @@
 
     loop {
         match decoder.next_frame() {
-<<<<<<< HEAD
-            Ok(Frame { data, channels, .. }) => {
-                println!("Decoded {} samples", data.len() / channels)
-            }
-=======
             Ok(Frame {
                 data,
                 sample_rate,
                 channels,
                 ..
             }) => println!("Decoded {} samples", data.len() / channels),
->>>>>>> 07c00161
             Err(Error::Eof) => break,
             Err(e) => panic!("{:?}", e),
         }
