[package]
name = "minimp3"
version = "0.3.0"
authors = ["germän gômez <germangb42@gmail.com>", "Erin Moon <erin@hashbang.sh>"]
description = "Rust bindings for the minimp3 library."
keywords = ["mp3", "audio", "decoder", "mpeg", "media"]
categories = ["multimedia", "multimedia::audio"]
license = "MIT"
repository = "https://github.com/germangb/minimp3-rs.git"

[dependencies]
<<<<<<< HEAD
slice-deque = "0.1.16"
minimp3-sys = "0.3"
=======
slice-deque = "0.1.8"
minimp3-sys = "0.3.1"
>>>>>>> 0bfa86db

[patch.crates-io]
minimp3-sys = { path = "minimp3-sys" }<|MERGE_RESOLUTION|>--- conflicted
+++ resolved
@@ -9,13 +9,8 @@
 repository = "https://github.com/germangb/minimp3-rs.git"
 
 [dependencies]
-<<<<<<< HEAD
 slice-deque = "0.1.16"
-minimp3-sys = "0.3"
-=======
-slice-deque = "0.1.8"
 minimp3-sys = "0.3.1"
->>>>>>> 0bfa86db
 
 [patch.crates-io]
 minimp3-sys = { path = "minimp3-sys" }