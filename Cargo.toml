--- conflicted
+++ resolved
@@ -1,10 +1,6 @@
 [package]
 name = "minimp3"
-<<<<<<< HEAD
-version = "0.4.0"
-=======
 version = "0.5.1"
->>>>>>> 07c00161
 authors = ["germän gômez <germangb42@gmail.com>", "Erin Moon <erin@hashbang.sh>"]
 description = "Rust bindings for the minimp3 library."
 keywords = ["mp3", "audio", "decoder", "mpeg", "media"]
@@ -14,14 +10,7 @@
 edition = "2018"
 
 [dependencies]
-<<<<<<< HEAD
-# TODO Update to next release which fixes /tmp file leaks on old linux kernels
-slice-deque = "0.3.0"
-# TODO crates.io version
-# minimp3-sys = { version = "0.4", path = "minimp3-sys" }
-minimp3-sys = {path = "minimp3-sys" }
 libc = "0.2.67"
-=======
 slice-deque = "0.3.0"
 minimp3-sys = { version = "0.3", path = "minimp3-sys" }
 tokio = { version = "1.0", features = ["io-util"], optional = true }
@@ -33,5 +22,4 @@
 
 [dev-dependencies]
 tokio = { version = "1.0", features = ["full"] }
-futures = "0.3.8"
->>>>>>> 07c00161
+futures = "0.3.8"