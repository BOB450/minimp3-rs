//! # minimp3
//!
//! Provides a simple wrapper and bindinings to the [minimp3](https://github.com/lieff/minimp3) C library.
//!
//! ## Tokio
//!
//! By enabling the feature flag `async_tokio` you can decode frames using async
//! IO and tokio.
//!
//! [See the README for example usages.](https://github.com/germangb/minimp3-rs/tree/async)
pub use error::Error;
pub use minimp3_sys as ffi;

use slice_deque::SliceDeque;
<<<<<<< HEAD
use std::io::{self, Read, Seek};
use std::mem;
use std::os::raw::{c_int, c_void};

mod error;
use error::from_mini_error;
pub use error::Error;
=======
use std::{io, marker::Send, mem};

mod error;
>>>>>>> 07c00161

/// Maximum number of samples present in a MP3 frame.
pub const MAX_SAMPLES_PER_FRAME: usize = ffi::MINIMP3_MAX_SAMPLES_PER_FRAME as usize;

const BUFFER_SIZE: usize = MAX_SAMPLES_PER_FRAME * 15;
const REFILL_TRIGGER: usize = MAX_SAMPLES_PER_FRAME * 8;

/// A MP3 decoder which consumes a reader and produces [`Frame`]s.
///
/// [`Frame`]: ./struct.Frame.html
pub struct Decoder<R> {
    reader: R,
    buffer: SliceDeque<u8>,
    buffer_refill: Box<[u8; MAX_SAMPLES_PER_FRAME * 5]>,
    decoder: Box<ffi::mp3dec_t>,
}

<<<<<<< HEAD
=======
// Explicitly impl [Send] for [Decoder]s. This isn't a great idea and should
// probably be removed in the future. The only reason it's here is that
// [SliceDeque] doesn't implement [Send] (since it uses raw pointers
// internally), even though it's safe to send it across thread boundaries.
unsafe impl<R: Send> Send for Decoder<R> {}

>>>>>>> 07c00161
/// A MP3 frame, owning the decoded audio of that frame.
#[derive(Debug, Clone)]
pub struct Frame {
    /// The decoded audio held by this frame. Channels are interleaved.
    pub data: Vec<i16>,
    /// This frame's sample rate in hertz.
    pub sample_rate: i32,
    /// The number of channels in this frame.
    pub channels: usize,
    /// MPEG layer used by this file.
    pub layer: usize,
    /// Current bitrate as of this frame, in kb/s.
    pub bitrate: i32,
}

impl<R> Decoder<R> {
    /// Creates a new decoder, consuming the `reader`.
    pub fn new(reader: R) -> Self {
        let mut minidec = unsafe { Box::new(mem::zeroed()) };
        unsafe { ffi::mp3dec_init(&mut *minidec) }

        Self {
            reader,
            buffer: SliceDeque::with_capacity(BUFFER_SIZE),
            buffer_refill: Box::new([0; MAX_SAMPLES_PER_FRAME * 5]),
            decoder: minidec,
        }
    }

    /// Return a reference to the underlying reader.
    pub fn reader(&self) -> &R {
        &self.reader
    }

    /// Return a mutable reference to the underlying reader (reading from it is
    /// not recommended).
    pub fn reader_mut(&mut self) -> &mut R {
        &mut self.reader
    }

    /// Destroy the decoder and return the inner reader
    pub fn into_inner(self) -> R {
        self.reader
    }

    fn decode_frame(&mut self) -> Result<Frame, Error> {
        let mut frame_info = unsafe { mem::zeroed() };
        let mut pcm = Vec::with_capacity(MAX_SAMPLES_PER_FRAME);
        let samples: usize = unsafe {
            ffi::mp3dec_decode_frame(
                &mut *self.decoder,
                self.buffer.as_ptr(),
                self.buffer.len() as _,
                pcm.as_mut_ptr(),
                &mut frame_info,
            ) as _
        };

        if samples > 0 {
            unsafe {
                pcm.set_len(samples * frame_info.channels as usize);
            }
        }

        let frame = Frame {
            data: pcm,
            sample_rate: frame_info.hz,
            channels: frame_info.channels as usize,
            layer: frame_info.layer as usize,
            bitrate: frame_info.bitrate_kbps,
        };

        let current_len = self.buffer.len();
        self.buffer
            .truncate_front(current_len - frame_info.frame_bytes as usize);

        if samples == 0 {
            if frame_info.frame_bytes > 0 {
                Err(Error::SkippedData)
            } else {
                Err(Error::InsufficientData)
            }
        } else {
            Ok(frame)
        }
    }
}

#[cfg(feature = "async_tokio")]
impl<R: tokio::io::AsyncRead + std::marker::Unpin> Decoder<R> {
    /// Reads a new frame from the internal reader. Returns a [`Frame`](Frame)
    /// if one was found, or, otherwise, an `Err` explaining why not.
    pub async fn next_frame_future(&mut self) -> Result<Frame, Error> {
        loop {
            // Keep our buffers full
            let bytes_read = if self.buffer.len() < REFILL_TRIGGER {
                Some(self.refill_future().await?)
            } else {
                None
            };

            match self.decode_frame() {
                Ok(frame) => return Ok(frame),
                // Don't do anything if we didn't have enough data or we skipped data,
                // just let the loop spin around another time.
                Err(Error::InsufficientData) | Err(Error::SkippedData) => {
                    // If there are no more bytes to be read from the file, return EOF
                    if let Some(0) = bytes_read {
                        return Err(Error::Eof);
                    }
                }
                Err(e) => return Err(e),
            }
        }
    }

    async fn refill_future(&mut self) -> Result<usize, io::Error> {
        use tokio::io::AsyncReadExt;

        let read_bytes = self.reader.read(&mut self.buffer_refill[..]).await?;
        self.buffer.extend(self.buffer_refill[..read_bytes].iter());

        Ok(read_bytes)
    }
}

// TODO FIXME do something about the code repetition. The only difference is the
//  use of .await after IO reads...

impl<R: io::Read> Decoder<R> {
    /// Reads a new frame from the internal reader. Returns a [`Frame`](Frame)
    /// if one was found, or, otherwise, an `Err` explaining why not.
    pub fn next_frame(&mut self) -> Result<Frame, Error> {
        loop {
            // Keep our buffers full
            let bytes_read = if self.buffer.len() < REFILL_TRIGGER {
                Some(self.refill()?)
            } else {
                None
            };

            match self.decode_frame() {
                Ok(frame) => return Ok(frame),
                // Don't do anything if we didn't have enough data or we skipped data,
                // just let the loop spin around another time.
                Err(Error::InsufficientData) | Err(Error::SkippedData) => {
                    // If there are no more bytes to be read from the file, return EOF
                    if let Some(0) = bytes_read {
                        return Err(Error::Eof);
                    }
                }
                Err(e) => return Err(e),
            }
        }
    }

    fn refill(&mut self) -> Result<usize, io::Error> {
        let read_bytes = self.reader.read(&mut self.buffer_refill[..])?;
        self.buffer.extend(self.buffer_refill[..read_bytes].iter());

        Ok(read_bytes)
    }
}

// Need to box this to avoid pointers being invalidated due to movement
struct SeekDecoderInner<R> {
    reader: R,
    mini_ex_io: ffi::mp3dec_io_t,
    mini_ex_dec: ffi::mp3dec_ex_t,
}

/// A sample level Seekable MP3 decoder which consumes a reader and produces samples.
///
/// Unlike `Decoder` this requires `Seek` + `Read`. Also when possible, depending on the mp3 encoder this will trim of samples that were added as part of the encoding process.
pub struct SeekDecoder<R>(Box<SeekDecoderInner<R>>);

unsafe extern "C" fn read_cb<R>(buf: *mut c_void, size: usize, user_data: *mut c_void) -> usize
where
    R: Read,
{
    // Not sure how to safely panic from within callback
    let reader = &mut *(user_data as *mut R);
    let buf = std::slice::from_raw_parts_mut(buf as *mut u8, size as usize);
    let mut position = 0;
    // Mimic fread call where we return
    // -1 for error
    // size for not end of stream/file
    // 0 or less than size for end of stream/file
    while position < size as usize {
        match reader.read(&mut buf[position..]) {
            Ok(n) if n == 0 => return position,
            Ok(n) => position += n,
            // -1
            Err(_) => return std::usize::MAX,
        }
    }
    position
}

unsafe extern "C" fn seek_cb<S>(position: u64, user_data: *mut c_void) -> c_int
where
    S: Seek,
{
    use std::io::SeekFrom;
    let seeker = &mut *(user_data as *mut S);
    match seeker.seek(SeekFrom::Start(position)) {
        Ok(_) => 0,
        Err(_) => -1,
    }
}

impl<R> SeekDecoder<R>
where
    R: Read + Seek,
{
    /// Creates a new `SeekDecoder`, consuming the `reader`.
    pub fn new(reader: R) -> Result<SeekDecoder<R>, Error> {
        // Need to lock reader's memory location before setting callbacks
        // Need to lock io's memory location before opening decoder
        let mut inner = Box::new(SeekDecoderInner {
            reader,
            mini_ex_io: unsafe { mem::zeroed() },
            mini_ex_dec: unsafe { mem::zeroed() },
        });

        inner.mini_ex_io.read = Some(read_cb::<R>);
        inner.mini_ex_io.read_data = &mut inner.reader as *mut _ as *mut c_void;
        inner.mini_ex_io.seek = Some(seek_cb::<R>);
        inner.mini_ex_io.seek_data = &mut inner.reader as *mut _ as *mut c_void;

        let res = unsafe {
            ffi::mp3dec_ex_open_cb(
                &mut inner.mini_ex_dec,
                &mut inner.mini_ex_io,
                ffi::MP3D_SEEK_TO_SAMPLE as i32,
            )
        };
        from_mini_error(res)?;
        Ok(SeekDecoder(inner))
    }

    /// This mp3s sample rate in hertz.
    pub fn sample_rate(&self) -> i32 {
        self.0.mini_ex_dec.info.hz
    }
    /// The number of channels in this mp3.
    pub fn channels(&self) -> usize {
        self.0.mini_ex_dec.info.channels as usize
    }

    /// Returns the number of samples that were set
    /// Will be zero at end of stream
    pub fn read_samples(&mut self, buf: &mut [i16]) -> Result<usize, Error> {
        let len = unsafe {
            ffi::mp3dec_ex_read(&mut self.0.mini_ex_dec, buf.as_mut_ptr(), buf.len()) as usize
        };

        if len == buf.len() {
            Ok(len)
        } else if len < buf.len() {
            // Check for error
            from_mini_error(self.0.mini_ex_dec.last_error)?;
            // Must be end of stream
            Ok(len)
        } else {
            panic!("Minimp3 returned invalid read result. Likely corrupt memory")
        }
    }

    /// Convenience wrapper around `read_samples` to use with a while let loop
    /// Returns None when out of samples
    /// Returns the slice of newly assigned samples otherwise
    pub fn read_sample_slice<'a>(
        &mut self,
        buf: &'a mut [i16],
    ) -> Result<Option<&'a mut [i16]>, Error> {
        let len = self.read_samples(buf)?;
        Ok(if len == 0 {
            None
        } else {
            Some(&mut buf[..len])
        })
    }

    /// Seek to the given sample index
    pub fn seek_samples(&mut self, sample: u64) -> Result<(), Error> {
        let res = unsafe { ffi::mp3dec_ex_seek(&mut self.0.mini_ex_dec, sample) };
        from_mini_error(res)
    }
}<|MERGE_RESOLUTION|>--- conflicted
+++ resolved
@@ -12,19 +12,15 @@
 pub use minimp3_sys as ffi;
 
 use slice_deque::SliceDeque;
-<<<<<<< HEAD
+use std::mem;
 use std::io::{self, Read, Seek};
-use std::mem;
+use std::marker::Send;
 use std::os::raw::{c_int, c_void};
 
-mod error;
 use error::from_mini_error;
 pub use error::Error;
-=======
-use std::{io, marker::Send, mem};
 
 mod error;
->>>>>>> 07c00161
 
 /// Maximum number of samples present in a MP3 frame.
 pub const MAX_SAMPLES_PER_FRAME: usize = ffi::MINIMP3_MAX_SAMPLES_PER_FRAME as usize;
@@ -42,15 +38,12 @@
     decoder: Box<ffi::mp3dec_t>,
 }
 
-<<<<<<< HEAD
-=======
 // Explicitly impl [Send] for [Decoder]s. This isn't a great idea and should
 // probably be removed in the future. The only reason it's here is that
 // [SliceDeque] doesn't implement [Send] (since it uses raw pointers
 // internally), even though it's safe to send it across thread boundaries.
 unsafe impl<R: Send> Send for Decoder<R> {}
 
->>>>>>> 07c00161
 /// A MP3 frame, owning the decoded audio of that frame.
 #[derive(Debug, Clone)]
 pub struct Frame {
