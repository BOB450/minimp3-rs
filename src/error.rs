--- conflicted
+++ resolved
@@ -17,7 +17,6 @@
     #[error("End of reader")]
     /// The decoder has reached the end of the provided reader.
     Eof,
-<<<<<<< HEAD
     /// Minimp3 had a memory error, likely allocation
     MiniMemory,
     /// Minimp3 had an IO error
@@ -82,6 +81,4 @@
         ffi::MP3D_E_DECODE => Err(Error::MiniDecode),
         _ => Err(Error::MiniUnknown),
     }
-=======
->>>>>>> 07c00161
 }